<<<<<<< HEAD
from typing import List, Optional, Dict, Any
=======
from typing import Optional, Type, Any ,List
>>>>>>> b4a3ae46
from pydantic import BaseModel, Field
from rich.console import Console
from rich.markdown import Markdown

class ContentElement(BaseModel):
    type: str = Field(..., description="The type of content element (e.g., definition, example, activity).")
    content: str = Field(..., description="The actual content of the element.")

class DiscussionQuestion(BaseModel):
    question: str = Field(..., description="A question to encourage critical thinking.")

class HandsOnActivity(BaseModel):
    title: str = Field(..., description="Title of the hands-on activity.")
    description: str = Field(..., description="Description of the hands-on activity.")

class ReflectiveQuestion(BaseModel):
    question: str = Field(..., description="A question to evaluate understanding.")

class AssessmentIdea(BaseModel):
    type: str = Field(..., description="Type of assessment (e.g., quiz, project, written task).")
    description: str = Field(..., description="Description of the assessment idea.")

class SubTopic(BaseModel):
    title: str = Field(..., description="The title of the subtopic.")
    key_concepts: List[ContentElement] = Field(..., description="List of key concepts under this subtopic.")
    discussion_questions: List[DiscussionQuestion] = Field(..., description="List of discussion questions.")
    hands_on_activities: List[HandsOnActivity] = Field(..., description="List of hands-on activities.")
    reflective_questions: List[ReflectiveQuestion] = Field(..., description="List of reflective questions.")
    assessment_ideas: List[AssessmentIdea] = Field(..., description="List of assessment ideas.")

class MainTopic(BaseModel):
    title: str = Field(..., description="The title of the main topic.")
    subtopics: List[SubTopic] = Field(..., description="List of subtopics under this main topic.")

class LessonPlan(BaseModel):
    title: str = Field(..., description="The overall title of the lesson plan.")
    subject: str = Field(..., description="The subject area of the lesson.")
    learning_objectives: List[str] = Field(..., description="List of learning objectives tailored to different learning levels.")
    lesson_introduction: str = Field(..., description="Introduction to the lesson including a hook and real-world applications.")
    main_topics: List[MainTopic] = Field(..., description="A list of main topics covered in the lesson.")
    learning_adaptations: Optional[str] = Field(None, description="Learning adaptations for different grade levels.")
    real_world_applications: Optional[str] = Field(None, description="Discussion of real-world applications, careers, and future learning paths.")
    ethical_considerations: Optional[str] = Field(None, description="Discussion of ethical considerations and societal impact.")

    def show(self):
        print("=" * 80)
        print(f"Lesson Plan: {self.title}")
        print(f"Subject: {self.subject}")
        print(f"Learning Objectives: {', '.join(self.learning_objectives)}")
        print(f"Lesson Introduction: {self.lesson_introduction}")
        print("=" * 80)

        for i, main_topic in enumerate(self.main_topics, 1):
            print(f"\nMain Topic {i}: {main_topic.title}")
            for j, subtopic in enumerate(main_topic.subtopics, 1):
                print(f"\n   Subtopic {i}.{j}: {subtopic.title}")
                print("   Key Concepts:")
                for element in subtopic.key_concepts:
                    print(f"      - {element.type.capitalize()}: {element.content}")

                print("   Discussion Questions:")
                for dq in subtopic.discussion_questions:
                    print(f"      - {dq.question}")

                print("   Hands-On Activities:")
                for activity in subtopic.hands_on_activities:
                    print(f"      - {activity.title}: {activity.description}")

                print("   Reflective Questions:")
                for rq in subtopic.reflective_questions:
                    print(f"      - {rq.question}")

                print("   Assessment Ideas:")
                for assessment in subtopic.assessment_ideas:
                    print(f"      - {assessment.type.capitalize()}: {assessment.description}")

        print("\n" + "=" * 80)


class Flashcard(BaseModel):
    front: str = Field(..., description="The front side of the flashcard with a question or key term")
    back: str = Field(..., description="The back side of the flashcard with the answer or definition")
    explanation: Optional[str] = Field(None, description="An optional explanation or additional context")

class FlashcardSet(BaseModel):
    title: str = Field(..., description="The title or topic of the flashcard set")
    flashcards: List[Flashcard] = Field(..., description="A list of flashcards in this set")

    def show(self):
        print("=" * 80)
        print(f"Flashcard Set: {self.title}")
        print("=" * 80)
        for i, flashcard in enumerate(self.flashcards, 1):
            print(f"\n{i}. Front: {flashcard.front}")
            print(f"   Back: {flashcard.back}")
            if flashcard.explanation:
                print(f"   Explanation: {flashcard.explanation}")
        print("\n" + "=" * 80)
        print("\nLearning Adaptations: ", self.learning_adaptations or "None")
        print("Real-World Applications: ", self.real_world_applications or "None")
        print("Ethical Considerations: ", self.ethical_considerations or "None")


class CaseStudy(BaseModel):
    title: str
    scenario: str
    challenge: str
    solution: str
    outcome: str
    lessons_learned: List[str]
    related_concepts: List[str]

class StudyGuide(BaseModel):
    topic: str
    difficulty_level: Optional[str] = Field(None, description="Difficulty level of the study material (e.g., Beginner, Intermediate, Advanced)")
    estimated_study_time: Optional[str] = Field(None, description="Estimated time needed to cover the material")
    prerequisites: Optional[List[str]] = Field(default_factory=list, description="Required prerequisite knowledge")
    learning_objectives: List[str] = Field(default_factory=list, description="Specific learning objectives for the study guide")
    overview: str
    key_concepts: Dict[str, str] = Field(
        default_factory=dict,
        description="Dictionary mapping concept names to their detailed explanations"
    )
    important_dates: Optional[Dict[str, str]] = Field(
        None,
        description="Dictionary mapping dates to their significance"
    )
    practice_exercises: Optional[List[Dict[str, Any]]] = Field(
        None,
        description="List of practice exercises with solutions"
    )
    case_studies: Optional[List[CaseStudy]] = Field(
        None,
        description="Real-world case studies demonstrating practical applications"
    )
    study_tips: Optional[List[str]] = Field(
        None,
        description="Study strategies specific to this topic"
    )
    additional_resources: Optional[Dict[str, str]] = Field(
        None,
        description="Dictionary mapping resource names to their descriptions/URLs"
    )
    summary: Optional[str] = Field(None, description="Brief summary of key takeaways")

    def show(self, format: str = "text"):
        """
        Display the study guide in various formats.
        
        Args:
            format (str): Output format - "text", "markdown", or "rich"
        """
        if format == "markdown":
            return self._generate_markdown()
        elif format == "rich":
            console = Console()
            console.print(Markdown(self._generate_markdown()))
        else:
            self._print_text_format()

    def _generate_markdown(self) -> str:
        """Generate a markdown representation of the study guide."""
        md = [f"# Study Guide: {self.topic}\n"]
        
        if self.difficulty_level:
            md.append(f"**Difficulty Level:** {self.difficulty_level}")
        if self.estimated_study_time:
            md.append(f"**Estimated Study Time:** {self.estimated_study_time}\n")
            
        if self.prerequisites:
            md.append("## Prerequisites")
            for prereq in self.prerequisites:
                md.append(f"- {prereq}")
            md.append("")
            
        md.append("## Learning Objectives")
        for obj in self.learning_objectives:
            md.append(f"- {obj}")
        md.append("")
            
        md.append("## Overview")
        md.append(f"{self.overview}\n")
        
        md.append("## Key Concepts")
        for concept, explanation in self.key_concepts.items():
            md.append(f"### {concept}")
            md.append(f"{explanation}\n")
            
        if self.important_dates:
            md.append("## Important Dates")
            for date, significance in self.important_dates.items():
                md.append(f"- **{date}**: {significance}")
            md.append("")
            
        if self.practice_exercises:
            md.append("## Practice Exercises")
            for i, exercise in enumerate(self.practice_exercises, 1):
                md.append(f"### Exercise {i}")
                md.append(f"**Problem:** {exercise['problem']}")
                md.append(f"**Solution:** {exercise['solution']}\n")

        if self.case_studies:
            md.append("## Real-World Case Studies")
            for i, case in enumerate(self.case_studies, 1):
                md.append(f"### Case Study {i}: {case.title}")
                md.append(f"**Scenario:** {case.scenario}")
                md.append(f"**Challenge:** {case.challenge}")
                md.append(f"**Solution:** {case.solution}")
                md.append(f"**Outcome:** {case.outcome}")
                md.append("\n**Key Lessons Learned:**")
                for lesson in case.lessons_learned:
                    md.append(f"- {lesson}")
                md.append("\n**Related Concepts:**")
                for concept in case.related_concepts:
                    md.append(f"- {concept}")
                md.append("")
                
        if self.study_tips:
            md.append("## Study Tips")
            for tip in self.study_tips:
                md.append(f"- {tip}")
            md.append("")
            
        if self.additional_resources:
            md.append("## Additional Resources")
            for resource, description in self.additional_resources.items():
                md.append(f"- **{resource}**: {description}")
            md.append("")
            
        if self.summary:
            md.append("## Summary")
            md.append(self.summary)
            
        return "\n".join(md)

    def _print_text_format(self):
        """Print the study guide in plain text format."""
        print(f"=== Study Guide: {self.topic} ===\n")
        
        if self.difficulty_level:
            print(f"Difficulty Level: {self.difficulty_level}")
        if self.estimated_study_time:
            print(f"Estimated Study Time: {self.estimated_study_time}\n")
            
        if self.prerequisites:
            print("Prerequisites:")
            for prereq in self.prerequisites:
                print(f"- {prereq}")
            print()
            
        print("Learning Objectives:")
        for obj in self.learning_objectives:
            print(f"- {obj}")
        print()
            
        print(f"Overview:\n{self.overview}\n")
        
        print("Key Concepts:")
        for concept, explanation in self.key_concepts.items():
            print(f"\n{concept}:")
            print(f"{explanation}")
            
        if self.important_dates:
            print("\nImportant Dates:")
            for date, significance in self.important_dates.items():
                print(f"- {date}: {significance}")
            
        if self.practice_exercises:
            print("\nPractice Exercises:")
            for i, exercise in enumerate(self.practice_exercises, 1):
                print(f"\nExercise {i}:")
                print(f"Problem: {exercise['problem']}")
                print(f"Solution: {exercise['solution']}")

        if self.case_studies:
            print("\nReal-World Case Studies:")
            for i, case in enumerate(self.case_studies, 1):
                print(f"\nCase Study {i}: {case.title}")
                print(f"Scenario: {case.scenario}")
                print(f"Challenge: {case.challenge}")
                print(f"Solution: {case.solution}")
                print(f"Outcome: {case.outcome}")
                print("\nKey Lessons Learned:")
                for lesson in case.lessons_learned:
                    print(f"- {lesson}")
                print("\nRelated Concepts:")
                for concept in case.related_concepts:
                    print(f"- {concept}")
                print("-" * 50)
                
        if self.study_tips:
            print("\nStudy Tips:")
            for tip in self.study_tips:
                print(f"- {tip}")
                
        if self.additional_resources:
            print("\nAdditional Resources:")
            for resource, description in self.additional_resources.items():
                print(f"- {resource}: {description}")
                
        if self.summary:
            print(f"\nSummary:\n{self.summary}")

# Carrer Connection
class Skill(BaseModel):
    name: str = Field(..., description="Name of the skill")
    description: str = Field(..., description="Detailed description of the skill")
    importance_level: str = Field(..., description="How important this skill is for the career (Essential/Important/Helpful)")
    acquisition_methods: List[str] = Field(..., description="Ways to acquire or develop this skill")

class CareerPath(BaseModel):
    title: str = Field(..., description="Job title or role name")
    description: str = Field(..., description="Detailed description of the career path")
    typical_responsibilities: List[str] = Field(..., description="List of typical job responsibilities")
    required_education: str = Field(..., description="Required educational qualifications")
    salary_range: str = Field(..., description="Typical salary range for this role")
    growth_potential: str = Field(..., description="Career growth and advancement opportunities")
    topic_application: str = Field(..., description="How the academic topic is applied in this role")
    required_skills: List[Skill] = Field(..., description="Skills required for this career path")

class ProfessionalInsight(BaseModel):
    role: str = Field(..., description="Professional's current role")
    experience_level: str = Field(..., description="Years of experience in the field")
    company_type: str = Field(..., description="Type of company or industry sector")
    key_insights: List[str] = Field(..., description="Key insights about the career path")
    daily_applications: List[str] = Field(..., description="How they apply the topic in daily work")
    advice_for_students: List[str] = Field(..., description="Professional advice for students")
    career_journey: str = Field(..., description="Brief description of their career journey")

class IndustryTrend(BaseModel):
    name: str = Field(..., description="Name of the trend")
    description: str = Field(..., description="Detailed description of the trend")
    impact: str = Field(..., description="Expected impact on the industry")
    timeframe: str = Field(..., description="Expected timeframe for this trend")
    related_skills: List[str] = Field(..., description="Skills related to this trend")

class Resource(BaseModel):
    name: str = Field(..., description="Name of the resource")
    type: str = Field(..., description="Type of resource (Organization/Platform/Publication)")
    description: str = Field(..., description="Description of the resource")
    url: Optional[str] = Field(None, description="URL for the resource if applicable")
    cost: Optional[str] = Field(None, description="Cost information if applicable")

class PreparationPath(BaseModel):
    stage: str = Field(..., description="Stage of preparation (e.g., Education, Early Career)")
    requirements: List[str] = Field(..., description="Requirements for this stage")
    duration: str = Field(..., description="Expected duration of this stage")
    milestones: List[str] = Field(..., description="Key milestones to achieve")
    resources_needed: List[str] = Field(..., description="Resources needed for this stage")

class CareerConnections(BaseModel):
    topic: str = Field(..., description="The academic topic being connected to careers")
    industry_overview: str = Field(..., description="Overview of the industry landscape")
    career_paths: List[CareerPath] = Field(..., description="Detailed career paths related to the topic")
    industry_trends: List[IndustryTrend] = Field(..., description="Current and emerging industry trends")
    professional_insights: List[ProfessionalInsight] = Field(..., description="Insights from industry professionals")
    preparation_paths: List[PreparationPath] = Field(..., description="Steps to prepare for these careers")
    resources: List[Resource] = Field(..., description="Useful resources for career preparation")
    skill_categories: Dict[str, List[Skill]] = Field(..., description="Categorized skills required across careers")

    def show(self):
        print("=" * 80)
        print(f"Career Connections: {self.topic}")
        print("=" * 80)
        print("\nIndustry Overview:")
        print(self.industry_overview)
        
        print("\nCareer Paths:")
        for i, path in enumerate(self.career_paths, 1):
            print(f"\n{i}. {path.title}")
            print(f"   Description: {path.description}")
            print("   Responsibilities:")
            for resp in path.typical_responsibilities:
                print(f"   - {resp}")
            print(f"   Education: {path.required_education}")
            print(f"   Salary Range: {path.salary_range}")
            print(f"   Growth Potential: {path.growth_potential}")
            print("   Required Skills:")
            for skill in path.required_skills:
                print(f"   - {skill.name} ({skill.importance_level})")

        print("\nIndustry Trends:")
        for trend in self.industry_trends:
            print(f"\n- {trend.name}")
            print(f"  Impact: {trend.impact}")
            print(f"  Timeframe: {trend.timeframe}")

        print("\nProfessional Insights:")
        for insight in self.professional_insights:
            print(f"\nFrom {insight.role} ({insight.experience_level})")
            print("Key Insights:")
            for key_insight in insight.key_insights:
                print(f"- {key_insight}")
            print("Advice for Students:")
            for advice in insight.advice_for_students:
                print(f"- {advice}")

        print("\nPreparation Paths:")
        for path in self.preparation_paths:
            print(f"\n{path.stage}")
            print("Requirements:")
            for req in path.requirements:
                print(f"- {req}")
            print(f"Duration: {path.duration}")

        print("\nResources:")
        for resource in self.resources:
            print(f"\n- {resource.name} ({resource.type})")
            print(f"  Description: {resource.description}")
            if resource.url:
                print(f"  URL: {resource.url}")
            if resource.cost:
                print(f"  Cost: {resource.cost}")

        print("\nSkill Categories:")
        for category, skills in self.skill_categories.items():
            print(f"\n{category}:")
            for skill in skills:
                print(f"- {skill.name}: {skill.description}")<|MERGE_RESOLUTION|>--- conflicted
+++ resolved
@@ -1,8 +1,4 @@
-<<<<<<< HEAD
-from typing import List, Optional, Dict, Any
-=======
-from typing import Optional, Type, Any ,List
->>>>>>> b4a3ae46
+from typing import Optional, Type, Any ,List, Dict
 from pydantic import BaseModel, Field
 from rich.console import Console
 from rich.markdown import Markdown
@@ -104,7 +100,6 @@
         print("\nLearning Adaptations: ", self.learning_adaptations or "None")
         print("Real-World Applications: ", self.real_world_applications or "None")
         print("Ethical Considerations: ", self.ethical_considerations or "None")
-
 
 class CaseStudy(BaseModel):
     title: str
